import React, { useState } from "react";
<<<<<<< HEAD
import { CheckCircle, XCircle, Trash2, Plus, Activity, Loader } from "lucide-react";
=======
import { CheckCircle, XCircle, Trash2, Plus, Activity, Loader, AppWindow } from "lucide-react";
>>>>>>> 5268644f
import { filterConnections } from "../utils/filterUtils";
import useConnectionNewMessage from "../hooks/useConnectionNewMessage";
import ManualConnectModal from "./ManualConnectModal";
import "../styles/WebSocketList.css";
import { t } from "../utils/i18n";

const WebSocketList = ({
  websocketEvents, // Array of all WebSocket events
  connectionsMap, // Map of basic info for all connections (including active and inactive)
  selectedConnectionId,
  onSelectConnection,
  onClearConnections,
  onManualConnect, // New: manual connection callback
  onSetConnectionClosing, // New: callback to set connection to closing status
}) => {
  const [activeCollapsed, setActiveCollapsed] = useState(false); // Active connections collapsed state
  const [inactiveCollapsed, setInactiveCollapsed] = useState(false); // Inactive connections collapsed state
  const [filterText, setFilterText] = useState(""); // Connection filter text
  const [filterInvert, setFilterInvert] = useState(false); // Invert filter
  
  // Manual connection dialog state
  const [isManualConnectOpen, setIsManualConnectOpen] = useState(false);

  // Use new message tracking hook
  const { hasNewMessages, getNewMessageTimestamp, clearNewMessage } = useConnectionNewMessage(
    websocketEvents,
    connectionsMap,
    300 // Flash duration 300ms
  );


  // Retain a few decimal places for the second argument
  const formatTimestamp = (timestamp, numberOfDecimalPlaces = 3) => {
    const date = new Date(timestamp);
    const timeString = date.toLocaleTimeString(undefined, {
      hour: "2-digit",
      minute: "2-digit",
      second: "2-digit",
      hour12: false,
    });
    const milliseconds = date.getMilliseconds().toString().padStart(3, "0");
    if (numberOfDecimalPlaces > 0) {
      return `${timeString}.${milliseconds.substring(0, numberOfDecimalPlaces)}`;
    }
    return timeString;
  };

  // Build connection list using connectionsMap
  const uniqueConnections =
    connectionsMap && connectionsMap.size > 0
      ? Array.from(connectionsMap.values()).map((connInfo) => {
          const messageCount = websocketEvents
            .filter(
              (event) => event.id === connInfo.id && event.type === "message"
            )
            .filter(
              (msg, index, arr) =>
                arr.findIndex(
                  (m) =>
                    m.timestamp === msg.timestamp &&
                    m.data === msg.data &&
                    m.direction === msg.direction
                ) === index
            ).length;

          const lastActivity = Math.max(
            connInfo.lastActivity,
            ...websocketEvents
              .filter((event) => event.id === connInfo.id)
              .map((event) => event.timestamp)
          );

          // Map "close" to "closed" status
          let displayStatus = connInfo.status;
          if (connInfo.status === "close") {
            displayStatus = "closed";
          }

          return {
            id: connInfo.id,
            url: connInfo.url,
            type: "connection",
            timestamp: connInfo.timestamp,
            status: displayStatus,
            messageCount,
            lastActivity,
            frameContext: connInfo.frameContext, // Preserve iframe context information
          };
        })
      : [];

  // Group connections: active and inactive, sorted by creation time (new to old)
  const filteredConnections = filterConnections(uniqueConnections, {
    text: filterText,
    invert: filterInvert,
  });

  const activeConnections = filteredConnections
    .filter((conn) => conn.status === "open" || conn.status === "connecting" || conn.status === "closing")
    .sort((a, b) => b.timestamp - a.timestamp);

  const inactiveConnections = filteredConnections
    .filter((conn) => conn.status === "closed" || conn.status === "error")
    .sort((a, b) => b.timestamp - a.timestamp);

  // Generic function to render connection item
  const renderConnection = (connection, isActive) => {
    const isSelected = connection.id === selectedConnectionId;
    const hasNewMsg = hasNewMessages(connection.id);

    // Helper function to render status icon
    const renderStatusIcon = () => {
      if (connection.status === "connecting") {
        return <Loader size={14} color="#f59e0b" className="connecting-spinner" />;
      }
      if (connection.status === "closing") {
        return <Loader size={14} color="#ef4444" className="closing-spinner" />;
      }
      if (isActive) {
        return <CheckCircle size={14} color="#10b981" />;
      }
      return <XCircle size={14} color="#ef4444" />;
    };

    // Helper function to get status text class
    const getStatusTextClass = () => {
      if (connection.status === "connecting") return 'connecting';
      if (connection.status === "closing") return 'closing';
      if (isActive) return 'active';
      return 'inactive';
    };

    // Helper function to get status text
    const getStatusText = () => {
      if (connection.status === "connecting") {
        return t("panel.connectionList.status.connecting");
      }
      if (connection.status === "closing") {
        return t("panel.connectionList.status.closing");
      }
      if (isActive) {
        return t("panel.connectionList.status.connected");
      }
      return t("panel.connectionList.status.disconnected");
    };

    // Close connection
    const handleCloseConnection = (e) => {
      e.stopPropagation();
      onSetConnectionClosing(connection.id);
      chrome.runtime.sendMessage({
        type: 'simulate-system-event',
        data: {
          eventType: 'client-close',
          connectionId: connection.id,
          code: 1000,
          reason: 'Closed by user',
        },
      });
    };

    // Helper function to get connection item class name
    const getConnectionItemClassName = () => {
      let className = 'ws-connection-item';
      
      if (isSelected) {
        className += ' selected';
      } else {
        className += ' default';
      }
      
      if (isActive) {
        className += ' active';
      }
      
      return className;
    };

    // Helper function to get indicator wrapper class name
    const getIndicatorWrapperClassName = () => {
      let className = 'ws-connection-indicator-wrapper';
      if (hasNewMsg) {
        className += ' new-message-indicator';
      }
      return className;
    };

    // Helper function to get indicator dot key
    const getIndicatorDotKey = () => {
      if (hasNewMsg) {
        return getNewMessageTimestamp(connection.id);
      }
      return "static";
    };

    return (
      <div
        key={connection.id}
        className={getConnectionItemClassName()}
        onClick={() => {
          onSelectConnection(connection.id);
          if (hasNewMsg) {
            clearNewMessage(connection.id);
          }
        }}
        style={{ position: 'relative' }}
      >
        <div className="ws-connection-item-header">
          <div className="ws-connection-status-group">
<<<<<<< HEAD
            {connection.status === "connecting" ? (
              <Loader size={14} color="#f59e0b" className="connecting-spinner" />
            ) : isActive ? (
              <CheckCircle size={14} color="#10b981" />
            ) : (
              <XCircle size={14} color="#ef4444" />
            )}
            <span className={`ws-connection-status-text ${connection.status === "connecting" ? 'connecting' : isActive ? 'active' : 'inactive'}`}>
              {connection.status === "connecting" ? "CONNECTING" : isActive ? "CONNECTED" : "CLOSED"}
=======
            {renderStatusIcon()}
            <span className={`ws-connection-status-text ${getStatusTextClass()}`}>
              {getStatusText()}
>>>>>>> 5268644f
            </span>
            {/* Iframe source label */}
            {connection.frameContext?.isIframe && (
              <div className="ws-iframe-source-label">
                <span className="ws-iframe-source-icon"><AppWindow size={10} /></span>
                <span className="ws-iframe-source-text">{t('panel.connectionList.source.iframe')}</span>
              </div>
            )}
          </div>
          <button
            className="ws-connection-indicator-btn"
            onClick={(e) => {
              e.stopPropagation();
              if (hasNewMsg) {
                clearNewMessage(connection.id);
              }
            }}
          >
            <div className={getIndicatorWrapperClassName()}>
              <div
                key={getIndicatorDotKey()}
                className="ws-connection-indicator-dot"
              />
            </div>
          </button>
          {/* Top-right close button, only render when active, show on hover */}
          {isActive && (
            <button
              className="ws-connection-close-btn"
              onClick={handleCloseConnection}
              title={t('panel.connectionList.tooltips.closeConnection')}
              tabIndex={-1}
              aria-label={t('panel.connectionList.tooltips.closeConnection')}
            >
              <XCircle size={14} color="#888" />
            </button>
          )}
        </div>

        <div className="ws-connection-url" title={connection.url}>
          {connection.url}
        </div>
        { connection.status !== "connecting" && (
          <div className="ws-connection-bottom-info">
            <span>{t("panel.connectionList.messagesCount", { count: connection.messageCount })}</span>
            <span>{t("panel.connectionList.created", { time: formatTimestamp(connection.timestamp, 0) })}</span>
          </div>
        )}
      </div>
    );
  };

  const ArrowTriangle = ({ collapsed, isActive }) => (
    <div
      className={`ws-arrow-triangle ${collapsed ? 'collapsed' : ''} ${isActive ? 'active' : 'inactive'}`}
    />
  );

  return (
    <div className="ws-list-container">
      {/* Fixed Header */}
      <div className="ws-list-fixed-header">
        <div className="ws-list-header-content">
          <div className="ws-list-header-title-group">
            <span className="ws-list-title">
              {t("panel.connectionList.title")}
            </span>
          </div>
          {connectionsMap && connectionsMap.size > 0 && (
            <button
              className="ws-list-clear-button"
              onClick={onClearConnections}
              title={t("panel.connectionList.tooltips.clearAll")}
            >
              <Trash2 size={12} />
            </button>
          )}
        </div>
      </div>

      {/* Scrollable Content */}
      <div className="ws-list-scrollable-content">
        <div className="ws-list-connections-wrapper">
          {/* Active Connections */}
          {activeConnections.length > 0 && (
            <div className="ws-connection-group">
              <div
                className="ws-connection-group-header"
                onClick={() => setActiveCollapsed(!activeCollapsed)}
              >
                <ArrowTriangle collapsed={activeCollapsed} isActive={true} />
                <span className="ws-connection-group-title active">
                  {t("panel.connectionList.activeConnections", { count: activeConnections.length })} ({activeConnections.length})
                </span>
              </div>
              {!activeCollapsed && (
                <div className="ws-connection-group-content">
                  {activeConnections.map((conn) =>
                    renderConnection(conn, true)
                  )}
                </div>
              )}
            </div>
          )}

          {/* Inactive Connections */}
          {inactiveConnections.length > 0 && (
            <div className="ws-connection-group">
              <div
                className="ws-connection-group-header"
                onClick={() => setInactiveCollapsed(!inactiveCollapsed)}
              >
                <ArrowTriangle collapsed={inactiveCollapsed} isActive={false} />
                <span className="ws-connection-group-title inactive">
                  {t("panel.connectionList.inactiveConnections", { count: inactiveConnections.length })} ({inactiveConnections.length})
                </span>
              </div>
              {!inactiveCollapsed && (
                <div className="ws-connection-group-content">
                  {inactiveConnections.map((conn) =>
                    renderConnection(conn, false)
                  )}
                </div>
              )}
            </div>
          )}
        </div>
      </div>

      {/* Manual Connection Action Bar */}
      <div className="ws-manual-connection-bar">
        <button
          className="ws-add-connection-btn"
          onClick={() => setIsManualConnectOpen(true)}
        >
          <Plus size={12} />
          {t("panel.connectionList.addConnection")}
        </button>
      </div>

      {/* Manual Connection Dialog */}
      <ManualConnectModal
        opened={isManualConnectOpen}
        onClose={() => setIsManualConnectOpen(false)}
        onConnect={onManualConnect}
        iconComponent={Activity}
      />
    </div>
  );
};

export default WebSocketList;<|MERGE_RESOLUTION|>--- conflicted
+++ resolved
@@ -1,9 +1,5 @@
 import React, { useState } from "react";
-<<<<<<< HEAD
-import { CheckCircle, XCircle, Trash2, Plus, Activity, Loader } from "lucide-react";
-=======
 import { CheckCircle, XCircle, Trash2, Plus, Activity, Loader, AppWindow } from "lucide-react";
->>>>>>> 5268644f
 import { filterConnections } from "../utils/filterUtils";
 import useConnectionNewMessage from "../hooks/useConnectionNewMessage";
 import ManualConnectModal from "./ManualConnectModal";
@@ -213,21 +209,9 @@
       >
         <div className="ws-connection-item-header">
           <div className="ws-connection-status-group">
-<<<<<<< HEAD
-            {connection.status === "connecting" ? (
-              <Loader size={14} color="#f59e0b" className="connecting-spinner" />
-            ) : isActive ? (
-              <CheckCircle size={14} color="#10b981" />
-            ) : (
-              <XCircle size={14} color="#ef4444" />
-            )}
-            <span className={`ws-connection-status-text ${connection.status === "connecting" ? 'connecting' : isActive ? 'active' : 'inactive'}`}>
-              {connection.status === "connecting" ? "CONNECTING" : isActive ? "CONNECTED" : "CLOSED"}
-=======
             {renderStatusIcon()}
             <span className={`ws-connection-status-text ${getStatusTextClass()}`}>
               {getStatusText()}
->>>>>>> 5268644f
             </span>
             {/* Iframe source label */}
             {connection.frameContext?.isIframe && (
