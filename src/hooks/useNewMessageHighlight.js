--- conflicted
+++ resolved
@@ -29,26 +29,6 @@
     
     // Check if we have new messages (count increased)
     if (currentMessageCount > previousMessageCountRef.current) {
-<<<<<<< HEAD
-      // Find new messages by comparing message count
-      const newMessages = currentMessages.slice(previousMessageCountRef.current);
-      
-      // Add new message keys to highlight set
-      const newKeys = new Set(newMessageKeys);
-      newMessages.forEach((msg) => {
-        const messageKey = msg.messageId;
-        newKeys.add(messageKey);
-        messageTimestampsRef.current.add(msg.timestamp);
-        
-        // Remove highlight after specified duration
-        setTimeout(() => {
-          setNewMessageKeys(prev => {
-            const updated = new Set(prev);
-            updated.delete(messageKey);
-            return updated;
-          });
-        }, highlightDuration);
-=======
       // Find new messages by timestamp comparison instead of position
       const newMessages = currentMessages.filter(msg => 
         msg.timestamp > lastCheckTimestampRef.current
@@ -73,7 +53,6 @@
             });
           }, highlightDuration);
         }
->>>>>>> 5268644f
       });
       
       if (hasNewKeys) {
