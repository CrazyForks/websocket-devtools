/* Language Selector Component Styles */
.language-selector {
  position: relative;
  display: inline-block;
}

.language-selector-trigger {
  display: flex;
  align-items: center;
  gap: 3px;
  background-color: var(--bg-card);
  border: 1px solid var(--border);
  border-radius: var(--radius);
  padding: 4px 8px;
  color: var(--text-primary);
  font-size: 11px;
  font-weight: 500;
  cursor: pointer;
  transition: all 0.2s ease;
  min-width: 90px;
  justify-content: space-between;
}

.language-selector-trigger:hover {
  background-color: var(--bg-input);
  border-color: var(--border-light);
}

.language-selector-trigger:focus {
  outline: none;
  border-color: var(--accent-color);
  box-shadow: 0 0 0 2px rgba(59, 130, 246, 0.2);
}

.language-selector-current {
  font-size: 11px;
  font-weight: 500;
  white-space: nowrap;
}

.language-selector-chevron {
  transition: transform 0.2s ease;
  color: var(--text-secondary);
}

.language-selector-chevron.open {
  transform: rotate(180deg);
}

/* Dropdown styles */
.language-selector-dropdown {
  position: absolute;
  top: 100%;
  right: 0;
  z-index: 1000;
  margin-top: 4px;
  min-width: 160px;
  background-color: var(--bg-content);
  border: 1px solid var(--border);
  border-radius: var(--radius);
  box-shadow: 0 4px 12px rgba(0, 0, 0, 0.4);
  animation: dropdownFadeIn 0.15s ease-out;
}

@keyframes dropdownFadeIn {
  from {
    opacity: 0;
    transform: translateY(-4px) scale(0.95);
  }
  to {
    opacity: 1;
    transform: translateY(0) scale(1);
  }
}

.language-selector-dropdown-content {
  padding: 4px;
}

.language-selector-option {
  display: flex;
  align-items: center;
  justify-content: space-between;
  width: 100%;
  padding: 8px 12px;
  background: none;
  border: none;
  border-radius: calc(var(--radius) - 2px);
  cursor: pointer;
  transition: all 0.15s ease;
  color: var(--text-primary);
  font-size: 12px;
  text-align: left;
}

.language-selector-option:hover {
  background-color: var(--bg-card);
  color: var(--text-primary);
}

.language-selector-option.active {
  background-color: var(--accent-color);
  color: white;
}

.language-selector-option.active:hover {
  background-color: var(--accent-color);
}

.language-selector-option-name {
  font-weight: 500;
  flex: 1;
}

.language-selector-option-code {
  font-size: 10px;
  color: var(--text-muted);
  font-family: monospace;
  opacity: 0.7;
}

.language-selector-option.active .language-selector-option-code {
  color: rgba(255, 255, 255, 0.7);
}

/* Panel header integration styles */
.panel-header .language-selector {
  margin-left: 12px;
}

.panel-header .language-selector-trigger {
  background-color: var(--bg-secondary);
  border-color: var(--border);
  backdrop-filter: blur(4px);
}

.panel-header .language-selector-trigger:hover {
<<<<<<< HEAD
  background-color: rgba(55, 58, 64, 0.8);
  /* border-color: var(--accent-color); */
  filter: brightness(1.1);
=======
  background-color: var(--bg-card);
  border-color: var(--border-light);
>>>>>>> 9b1ded81
}

/* Responsive adjustments */
@media (max-width: 480px) {
  .language-selector-trigger {
    min-width: 70px;
    padding: 4px 8px;
  }
  
  .language-selector-current {
    font-size: 11px;
  }
  
  .language-selector-dropdown {
    min-width: 140px;
    right: -10px;
  }
  
  .language-selector-option {
    padding: 6px 10px;
    font-size: 11px;
  }
  
  .language-selector-option-code {
    font-size: 9px;
  }
}

/* High contrast mode support */
@media (prefers-contrast: high) {
  .language-selector-trigger {
    border-width: 2px;
  }
  
  .language-selector-dropdown {
    border-width: 2px;
    box-shadow: 0 4px 16px rgba(0, 0, 0, 0.5);
  }
  
  .language-selector-option.active {
    border: 1px solid rgba(255, 255, 255, 0.3);
  }
}

/* Reduced motion support */
@media (prefers-reduced-motion: reduce) {
  .language-selector-trigger,
  .language-selector-chevron,
  .language-selector-option {
    transition: none;
  }
  
  .language-selector-dropdown {
    animation: none;
  }
} <|MERGE_RESOLUTION|>--- conflicted
+++ resolved
@@ -135,14 +135,9 @@
 }
 
 .panel-header .language-selector-trigger:hover {
-<<<<<<< HEAD
   background-color: rgba(55, 58, 64, 0.8);
   /* border-color: var(--accent-color); */
   filter: brightness(1.1);
-=======
-  background-color: var(--bg-card);
-  border-color: var(--border-light);
->>>>>>> 9b1ded81
 }
 
 /* Responsive adjustments */
