--- conflicted
+++ resolved
@@ -237,31 +237,33 @@
 }
 
 .simulate-btn.incoming {
+  background-color: #b91c1c;
+  color: #ffffff;
+  border: none;
+  display: flex;
+  align-items: center;
+  gap: 3px;
+}
+
+.simulate-btn.incoming:hover:not(:disabled) {
   background-color: #dc2626;
   color: #ffffff;
+  filter: brightness(1.1);
+}
+
+.simulate-btn.outgoing {
+  background-color: #15803d;
+  color: #ffffff;
   border: none;
   display: flex;
   align-items: center;
   gap: 3px;
 }
 
-.simulate-btn.incoming:hover:not(:disabled) {
-  background-color: #b91c1c;
-  color: #ffffff;
-}
-
-.simulate-btn.outgoing {
+.simulate-btn.outgoing:hover:not(:disabled) {
   background-color: #16a34a;
   color: #ffffff;
-  border: none;
-  display: flex;
-  align-items: center;
-  gap: 3px;
-}
-
-.simulate-btn.outgoing:hover:not(:disabled) {
-  background-color: #15803d;
-  color: #ffffff;
+  filter: brightness(1.1);
 }
 
 /* System Window Styles - Added for react-rnd integration */
@@ -347,11 +349,7 @@
   position: fixed;
   border: 2px solid var(--border-color);
   border-radius: 12px;
-<<<<<<< HEAD
   box-shadow: 0px 5px 18px 5px rgba(0, 0, 0, 0.402);
-=======
-  box-shadow: 0px 5px 18px 3px rgba(0, 0, 0, 0.772);
->>>>>>> 160e9ef1
   background-color: var(--bg-primary);
   overflow: hidden;
   display: flex;
@@ -361,10 +359,7 @@
 
 .simulate-floating-window.pinned {
   border-width: 3px;
-<<<<<<< HEAD
   box-shadow: 0px 5px 18px 6px rgba(0, 0, 0);
-=======
->>>>>>> 160e9ef1
 }
 
 .simulate-window-container {
@@ -402,11 +397,7 @@
 .simulate-window-header.pinned {
   /* background: linear-gradient(135deg, #28a7460f, #20c99607); */
   /* background: rgba(21, 128, 21, 0.049); */
-<<<<<<< HEAD
-  background: rgb(52, 52, 52);
-=======
-  background: rgb(43 43 43);
->>>>>>> 160e9ef1
+  background: rgb(43, 43, 43);
   /* filter: brightness(1.2); */
   color: white;
   border-bottom: 2px solid var(--border-color);
