/* WebSocketList Component Styles */

/* New message indicator - simple flash effect */
.ws-connection-indicator-wrapper.new-message-indicator .ws-connection-indicator-dot {
  position: relative;
  z-index: 2;
  background-color: #10b981 !important;
  animation: newMessageFlash 0.3s ease-out forwards;
}

@keyframes newMessageFlash {
  0% {
    background-color: #34d399;
    box-shadow: 0 0 12px rgba(52, 211, 153, 1);
    transform: scale(1);
  }
  100% {
    background-color: #10b981;
    box-shadow: 0 0 4px rgba(16, 185, 129, 0.6);
    transform: scale(1);
  }
}

/* WebSocket connection list styles */
.websocket-list {
  height: 100%;
  background-color: transparent;
  border: none;
  display: flex;
  flex-direction: column;
  overflow: hidden;
}

.websocket-list-header {
  background-color: var(--bg-secondary);
  border-bottom: 1px solid var(--border-color);
  padding: 16px;
  flex-shrink: 0;
  display: flex;
  justify-content: space-between;
  align-items: flex-start;
}

.header-info h3 {
  font-size: 14px;
  font-weight: 600;
  margin-bottom: 4px;
  color: var(--text-primary);
}

.connection-stats {
  font-size: 12px;
  color: var(--text-muted);
}

.header-actions {
  display: flex;
  gap: 8px;
}

.clear-connections-btn {
  font-size: 11px;
  padding: 6px 10px;
  background-color: var(--danger-color);
  color: white;
  border: 1px solid var(--danger-color);
  border-radius: var(--radius);
  cursor: pointer;
  transition: all 0.2s;
}

.clear-connections-btn:hover {
  background-color: #c82333;
  border-color: #c82333;
}

/* Connection container */
.connections-container {
  flex: 1;
  overflow-y: auto;
  padding: 24px 16px;
}

.connection-item {
  background-color: var(--bg-secondary);
  border: 1px solid var(--border-color);
  border-radius: var(--radius);
  padding: 12px;
  margin-bottom: 8px;
  cursor: pointer;
  transition: all 0.2s;
}

.connection-item:hover {
  filter: brightness(1.1);
}

.connection-item.selected {
  background-color: var(--accent-transparent-color);
  border-color: var(--accent-transparent-color);
  color: white;
}

.connection-header {
  display: flex;
  justify-content: space-between;
  align-items: center;
  margin-bottom: 8px;
}

.connection-status {
  display: flex;
  align-items: center;
  gap: 4px;
}

.status-indicator {
  font-size: 14px;
  line-height: 1;
}

.status-text {
  font-size: 11px;
  font-weight: 600;
  text-transform: uppercase;
}

.connection-id {
  font-size: 10px;
  background-color: var(--bg-tertiary);
  padding: 2px 6px;
  border-radius: 10px;
  color: var(--text-muted);
  font-family: "Courier New", monospace;
}

.connection-item.selected .connection-id {
  background-color: rgba(255, 255, 255, 0.2);
  color: white;
}

.connection-url {
  font-size: 12px;
  color: var(--text-secondary);
  margin-bottom: 8px;
  word-break: break-all;
  line-height: 1.3;
}

.connection-item.selected .connection-url {
  color: rgba(255, 255, 255, 0.9);
}

.connection-info {
  display: flex;
  justify-content: space-between;
  flex-wrap: wrap;
  font-size: 11px;
}

.info-item {
  display: flex;
  gap: 4px;
}

.info-label {
  color: var(--text-muted);
}

.info-value {
  color: var(--text-secondary);
  font-weight: 500;
}

.connection-item.selected .info-label,
.connection-item.selected .info-value {
  color: rgba(255, 255, 255, 0.8);
}

/* Empty state */
.websocket-list-empty {
  flex: 1;
  display: flex;
  align-items: center;
  justify-content: center;
}

/* Connection group styles */
.connection-group {
  margin-bottom: 16px;
}

.connection-group:last-child {
  margin-bottom: 0;
}

.connection-group-header {
  background-color: var(--bg-tertiary);
  border-bottom: 1px solid var(--border-color);
  padding: 8px 12px;
  border-radius: var(--radius) var(--radius) 0 0;
}

.connection-group-header.clickable {
  transition: background-color 0.2s;
}

.connection-group-header.clickable:hover {
  background-color: var(--bg-secondary);
}

.connection-group-header h4 {
  font-size: 12px;
  font-weight: 600;
  margin: 0;
  color: var(--text-primary);
  display: flex;
  align-items: center;
  gap: 4px;
}

.connection-group-content {
  border: 1px solid var(--border-color);
  border-top: none;
  border-radius: 0 0 var(--radius) var(--radius);
  padding: 4px;
}

.connection-group-content .connection-item {
  margin-bottom: 4px;
}

.connection-group-content .connection-item:last-child {
  margin-bottom: 0;
}

/* Modal button styles */
.modal-button-group {
  display: flex;
  justify-content: flex-end;
  gap: 12px;
  margin-top: 0;
}

.modal-button {
  padding: 8px 16px;
  font-size: 13px;
  font-weight: 500;
  border-radius: 6px;
  border: 1px solid;
  cursor: pointer;
  transition: all 0.2s ease;
  outline: none;
  height: 32px;
  min-width: 70px;
  display: flex;
  align-items: center;
  justify-content: center;
  gap: 6px;
}

.modal-button-cancel {
  background-color: var(--bg-card);
  border-color: var(--border);
  color: var(--text-primary);
}

.modal-button-cancel:hover:not(:disabled) {
  background-color: var(--bg-input);
  border-color: var(--border-light);
  transform: translateY(-1px);
  box-shadow: 0 2px 4px rgba(0, 0, 0, 0.1);
}

.modal-button-cancel:active:not(:disabled) {
  transform: translateY(0);
  box-shadow: 0 1px 2px rgba(0, 0, 0, 0.1);
}

.modal-button-cancel:disabled {
  background-color: var(--bg-secondary);
  border-color: var(--border);
  color: var(--text-muted);
  opacity: 0.6;
  cursor: not-allowed;
}

.modal-button-connect {
  background-color: var(--accent-color);
  border-color: var(--accent-color);
  color: white;
  box-shadow: 0 2px 4px rgba(0, 122, 204, 0.3);
}

.modal-button-connect:hover:not(:disabled) {
  background-color: #0056b3;
  border-color: #0056b3;
  transform: translateY(-1px);
  box-shadow: 0 4px 8px rgba(0, 122, 204, 0.4);
}

.modal-button-connect:active:not(:disabled) {
  transform: translateY(0);
  box-shadow: 0 2px 4px rgba(0, 122, 204, 0.3);
}

.modal-button-connect:disabled {
  background-color: var(--bg-secondary);
  border-color: var(--border);
  color: var(--text-muted);
  opacity: 0.6;
  cursor: not-allowed;
  transform: none;
  box-shadow: none;
} 

/* ===== New styles - extracted from inline styles ===== */

/* Main container styles */
.ws-list-container {
  flex: 1;
  display: flex;
  flex-direction: column;
  overflow: hidden;
}

/* Fixed header area */
.ws-list-fixed-header {
  flex-shrink: 0;
  padding: 12px 16px 4px 16px;
  background-color: var(--bg-primary);
}

.ws-list-header-content {
  display: flex;
  align-items: center;
  justify-content: space-between;
}

.ws-list-header-title-group {
  display: flex;
  align-items: center;
  gap: 8px;
}

.ws-list-title {
  font-size: 15px;
  font-weight: 600;
  color: rgb(229, 231, 235);
  margin: 0;
}

.ws-list-clear-button {
  padding: 3px;
  background: transparent;
  color: #f87171;
  border: 0px solid rgba(220, 38, 38, 0.3);
  border-radius: 4px;
  cursor: pointer;
  transition: all 0.2s ease;
  display: flex;
  align-items: center;
  justify-content: center;
}

.ws-list-clear-button:hover {
  background-color: rgba(220, 38, 38, 0.3);
}

/* Scrollable content area */
.ws-list-scrollable-content {
  min-height: 100px;
  flex: 1;
  overflow-y: auto;
  padding: 8px 16px 0px 16px;
}

.ws-list-connections-wrapper {
  display: flex;
  flex-direction: column;
  gap: 8px;
}

/* Connection group styles */
.ws-connection-group {
  /* Base styles already defined above */
}

.ws-connection-group-header {
  display: flex;
  align-items: center;
  gap: 8px;
  margin-bottom: 8px;
  cursor: pointer;
}

.ws-connection-group-content {
  margin-bottom: 16px;
}

.ws-connection-group-title {
  font-size: 11px;
  font-weight: 500;
}

.ws-connection-group-title.active {
  color: #10b981;
}

.ws-connection-group-title.inactive {
  color: #ef4444;
}

/* Arrow triangle */
.ws-arrow-triangle {
  width: 0;
  height: 0;
  border-left: 4px solid transparent;
  border-right: 4px solid transparent;
  border-top: 6px solid;
  transition: transform 0.2s ease;
}

.ws-arrow-triangle.collapsed {
  transform: rotate(-90deg);
}

.ws-arrow-triangle.active {
  border-top-color: #10b981;
}

.ws-arrow-triangle.inactive {
  border-top-color: #ef4444;
}

/* Connection item styles */
.ws-connection-item {
  border-radius: 8px;
  padding: 12px;
  cursor: pointer;
  transition: all 0.2s ease;
  margin-bottom: 8px;
  border: 1px solid rgba(107, 114, 128, 0.5);
}

.ws-connection-item.default {
  background: rgba(75, 85, 99, 0.3);
}

.ws-connection-item.selected {
  background: rgba(59, 130, 246, 0.2);
  border-color: rgba(59, 130, 246, 0.8);
}

.ws-connection-item:hover {
  filter: brightness(1.25);
}

.ws-connection-item:hover.default {
  background: rgba(75, 85, 99, 0.4);
}


/* Show indicator button after hover ends */
.ws-connection-item .ws-connection-indicator-btn {
  transition: opacity 0.2s, visibility 0.2s;
  opacity: 1;
  visibility: visible;
}
.ws-connection-item:not(:hover) .ws-connection-indicator-btn {
  transition-delay: 0.3s;
}

/* Only hide indicator button on hover for active (connected) cards */
.ws-connection-item.active:hover .ws-connection-indicator-btn {
  opacity: 0;
  visibility: hidden;
  transition: opacity 0.22s, visibility 0.22s;
}
.ws-connection-item.active:not(:hover) .ws-connection-indicator-btn {
  transition-delay: 0.15s;
}

/* Close button styles */
.ws-connection-close-btn {
  position: absolute;
  top: 8px;
  right: 8px;
  background: none;
  border: none;
  padding: 0;
  cursor: pointer;
  z-index: 2;
  display: flex;
  align-items: center;
  justify-content: center;
  opacity: 0;
  pointer-events: none;
  transition: all 0.15s ease-in-out;
  /* border-radius: 50%; */
  color: #f87171;
  border-radius: 4px;
  padding: 3px;
}

.ws-connection-item:hover .ws-connection-close-btn {
  opacity: 0.85;
  pointer-events: auto;
}
.ws-connection-close-btn:hover {
  opacity: 1;
  background-color: rgba(220, 38, 38, 0.3);
}
.ws-connection-close-btn svg {
  color: #888;
  stroke: #888;
  transition: all 0.15s ease-in-out;
}
.ws-connection-close-btn:hover svg {
  stroke: #f87171;
  color: #f87171;
}

/* Ensure ws-connection-item has relative positioning */
.ws-connection-item {
  position: relative;
}

/* Connection item header */
.ws-connection-item-header {
  display: flex;
  align-items: flex-start;
  justify-content: space-between;
  margin-bottom: 8px;
}

.ws-connection-status-group {
  display: flex;
  align-items: center;
  gap: 6px;
}

.ws-connection-status-text {
  font-size: 11px;
  font-weight: 500;
  letter-spacing: 0.5px;
  text-transform: uppercase;
}

.ws-connection-status-text.active {
  color: #10b981;
}

.ws-connection-status-text.connecting {
  color: #f59e0b;
}

/* Connecting spinner animation */
.connecting-spinner {
  animation: spin 1s linear infinite;
}

<<<<<<< HEAD
=======
/* Closing spinner animation */
.closing-spinner {
  animation: spin 1s linear infinite;
}

>>>>>>> 5268644f
@keyframes spin {
  from {
    transform: rotate(0deg);
  }
  to {
    transform: rotate(360deg);
  }
}

.ws-connection-status-text.inactive {
  color: #ef4444;
}

.ws-connection-status-text.closing {
  color: #ef4444;
}

/* Connection indicator button */
.ws-connection-indicator-btn {
  padding: 4px;
  background: none;
  border: none;
  border-radius: 4px;
  cursor: pointer;
  transition: all 0.2s ease;
}

.ws-connection-indicator-btn:hover {
  background-color: rgba(75, 85, 99, 0.5);
}

.ws-connection-indicator-wrapper {
  width: 4px;
  height: 4px;
  display: flex;
  align-items: center;
  justify-content: center;
}

.ws-connection-indicator-dot {
  width: 4px;
  height: 4px;
  border-radius: 50%;
  background-color: #9ca3af;
}

.ws-connection-indicator-wrapper.new-message-indicator .ws-connection-indicator-dot {
  background-color: #10b981;
}

/* Connection URL styles */
.ws-connection-url {
  font-size: 10px;
  color: var(--text-secondary);
  margin-bottom: 8px;
  font-family: ui-monospace, SFMono-Regular, "SF Mono", Menlo, Monaco, Consolas, "Liberation Mono", "Courier New", monospace;
  word-break: break-all;
  line-height: 1.3;
  
  /* Multi-line text ellipsis - max 3 lines */
  display: -webkit-box;
  -webkit-line-clamp: 3;
  -webkit-box-orient: vertical;
  overflow: hidden;
}

/* Connection info bottom */
.ws-connection-bottom-info {
  display: flex;
  justify-content: space-between;
  font-size: 10px;
  color: var(--text-muted);
}

/* Manual connection action bar */
.ws-manual-connection-bar {
  flex-shrink: 0;
  height: 48px;
  padding: 8px 16px;
  background-color: var(--bg-primary);
  border-top: 1px solid rgba(107, 114, 128, 0.2);
  display: flex;
  align-items: center;
  justify-content: flex-end;
}

.ws-add-connection-btn {
  display: flex;
  align-items: center;
  gap: 6px;
  padding: 4px 8px;
  background-color: transparent;
  border: 1px solid rgba(107, 114, 128, 0.3);
  border-radius: 4px;
  color: var(--text-secondary);
  font-size: 11px;
  cursor: pointer;
  transition: all 0.2s ease;
}

.ws-add-connection-btn:hover {
  background-color: rgba(107, 114, 128, 0.2);
  border-color: rgba(107, 114, 128, 0.5);
}

/* Modal dialog content wrapper */
.ws-modal-content-wrapper {
  padding: 4px 0;
  display: flex;
  flex-direction: column;
  gap: 24px;
}

/* Modal header section with icon and description */
.ws-modal-header-section {
  display: flex;
  align-items: flex-start;
  gap: 16px;
  padding: 16px 20px;
  background: linear-gradient(135deg, rgba(0, 122, 204, 0.1), rgba(16, 185, 129, 0.1));
  border-radius: 8px;
  border: 1px solid rgba(0, 122, 204, 0.2);
}

.ws-modal-icon-container {
  flex-shrink: 0;
  width: 48px;
  height: 48px;
  background: linear-gradient(135deg, var(--accent-color), #10b981);
  border-radius: 12px;
  display: flex;
  align-items: center;
  justify-content: center;
  box-shadow: 0 4px 12px rgba(0, 122, 204, 0.3);
}

.ws-modal-icon {
  color: white;
  filter: drop-shadow(0 1px 2px rgba(0, 0, 0, 0.2));
}

.ws-modal-description {
  flex: 1;
  display: flex;
  flex-direction: column;
  gap: 12px;
}

.ws-modal-description-text {
  margin: 0;
  font-size: 14px;
  color: var(--text-primary);
  line-height: 1.5;
  font-weight: 500;
}

.ws-modal-features {
  display: flex;
  flex-direction: column;
  gap: 8px;
}

.ws-modal-feature {
  display: flex;
  align-items: center;
  gap: 8px;
  font-size: 12px;
  color: var(--text-secondary);
}

.ws-modal-feature svg {
  color: var(--accent-color);
  flex-shrink: 0;
}

/* ===== Modal styles ===== */

/* Modal overall styles */
.ws-modal {
  background-color: var(--bg-content) !important;
  color: var(--text-primary) !important;
  border: 1px solid var(--border) !important;
  border-radius: 12px !important;
  box-shadow: 0 10px 25px rgba(0, 0, 0, 0.4), 0 4px 10px rgba(0, 0, 0, 0.2) !important;
}

/* Modal header styles */
.ws-modal-header {
  background-color: var(--bg-content) !important;
  border-bottom: 1px solid var(--border) !important;
  color: var(--text-primary) !important;
  padding: 20px 24px 16px 24px !important;
  border-radius: 12px 12px 0 0 !important;
}

/* Modal title styles */
.ws-modal-title {
  color: var(--text-primary) !important;
  font-weight: 600 !important;
  font-size: 16px !important;
  margin: 0 !important;
}

/* Modal close button styles */
.ws-modal-close {
  color: var(--text-secondary) !important;
  background-color: transparent !important;
  border: none !important;
  border-radius: 6px !important;
  width: 32px !important;
  height: 32px !important;
  display: flex !important;
  align-items: center !important;
  justify-content: center !important;
  transition: all 0.2s ease !important;
}

.ws-modal-close:hover {
  background-color: var(--bg-card) !important;
  color: var(--text-primary) !important;
}

/* Modal content area styles */
.ws-modal-content {
  background-color: var(--bg-content) !important;
  color: var(--text-primary) !important;
  border-radius: 12px !important;
}

/* Modal body styles */
.ws-modal-body {
  background-color: var(--bg-content) !important;
  color: var(--text-primary) !important;
  padding: 24px !important;
  border-radius: 0 0 12px 12px !important;
}

/* Modal overlay styles */
.ws-modal-overlay {
  background-color: rgba(0, 0, 0, 0.75) !important;
  display: flex !important;
  align-items: center !important;
  justify-content: center !important;
  backdrop-filter: blur(2px) !important;
}

/* ===== TextInput styles ===== */

/* TextInput label styles */
.ws-text-input-label {
  font-size: 14px !important;
  font-weight: 500 !important;
  color: var(--text-primary) !important;
  margin-bottom: 8px !important;
  display: block !important;
}

/* TextInput input styles */
.ws-text-input-field {
  background-color: var(--bg-card) !important;
  border: 1px solid var(--border) !important;
  color: var(--text-primary) !important;
  font-size: 14px !important;
  padding: 12px 16px !important;
  border-radius: 8px !important;
  transition: all 0.2s ease !important;
  font-family: -apple-system, BlinkMacSystemFont, "Segoe UI", Roboto, "Helvetica Neue", Arial, sans-serif !important;
}

.ws-text-input-field:focus {
  border-color: var(--accent-color) !important;
  box-shadow: 0 0 0 3px rgba(0, 122, 204, 0.2) !important;
  outline: none !important;
}

.ws-text-input-field:hover:not(:focus) {
  border-color: var(--border-light) !important;
  background-color: var(--bg-input) !important;
}

.ws-text-input-field:disabled {
  background-color: var(--bg-secondary) !important;
  border-color: var(--border) !important;
  color: var(--text-muted) !important;
  opacity: 0.6 !important;
  cursor: not-allowed !important;
}

/* TextInput error styles */
.ws-text-input-error {
  border-color: #ef4444 !important;
  box-shadow: 0 0 0 3px rgba(239, 68, 68, 0.2) !important;
}

/* TextInput error text styles */
.ws-text-input-error-text {
  font-size: 12px !important;
  color: #ef4444 !important;
  margin-top: 6px !important;
  font-weight: 500 !important;
}

/* ===== Iframe Source Label styles ===== */

.ws-iframe-source-label {
  display: inline-flex;
  align-items: center;
  gap: 2px;
  padding: 0 2px;
  height: 14px;
  background-color: rgba(245, 158, 11, 0.15);
  border-radius: 3px;
  border: 1px solid rgba(245, 158, 11, 0.3);
  width: fit-content;
  max-width: max-content;
  box-sizing: border-box;
  margin-left: 2px;
}

.ws-iframe-source-icon {
  font-size: 8px;
  color: #f59e0b;
  opacity: 0.9;
  line-height: 1;
  display: flex;
  align-items: center;
}

.ws-iframe-source-text {
  font-size: 8px;
  color: #f59e0b;
  font-weight: 600;
  /* text-transform: uppercase; */
  letter-spacing: 0.3px;
  line-height: 1;
} <|MERGE_RESOLUTION|>--- conflicted
+++ resolved
@@ -560,14 +560,11 @@
   animation: spin 1s linear infinite;
 }
 
-<<<<<<< HEAD
-=======
 /* Closing spinner animation */
 .closing-spinner {
   animation: spin 1s linear infinite;
 }
 
->>>>>>> 5268644f
 @keyframes spin {
   from {
     transform: rotate(0deg);
